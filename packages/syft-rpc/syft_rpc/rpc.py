--- conflicted
+++ resolved
@@ -52,19 +52,12 @@
     elif isinstance(obj, BaseModel):
         return obj.model_dump_json(**kwargs).encode()
     elif is_dataclass(obj) and not isinstance(obj, type):
-<<<<<<< HEAD
-        return GenericModel(**asdict(obj)).model_dump_json().encode()
+        return GenericModel(**asdict(obj)).model_dump_json(**kwargs).encode()
     elif isinstance(obj, dict):
-        return GenericModel(**obj).model_dump_json().encode()
+        return GenericModel(**obj).model_dump_json(**kwargs).encode()
     else:
         # list, tuple, float, int
         return json.dumps(obj).encode()
-=======
-        return GenericModel(**asdict(obj)).model_dump_json(**kwargs).encode()
-    else:
-        # dict, list, tuple, float, int
-        return GenericModel(**obj).model_dump_json(**kwargs).encode()
->>>>>>> 3527f274
 
 
 def send(
