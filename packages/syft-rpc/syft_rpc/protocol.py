from __future__ import annotations

import hashlib
import json
import logging
import time
from datetime import datetime, timedelta, timezone
from enum import Enum, IntEnum
from pathlib import Path
from uuid import UUID, uuid4

from pydantic import BaseModel, ConfigDict, Field, PrivateAttr, field_validator
from pydantic import ValidationError as PydanticValidationError
from syft_core.types import PathLike, to_path
from syft_core.url import SyftBoxURL
from typing_extensions import (
    ClassVar,
    Dict,
    List,
    Optional,
    Self,
    Type,
    TypeAlias,
    TypeVar,
    Union,
)

logger = logging.getLogger(__name__)

# Type aliases for better readability
JSONPrimitive: TypeAlias = Union[str, int, float, bool, None]
JSONValue: TypeAlias = Union[Dict[str, "JSONValue"], List["JSONValue"], JSONPrimitive]
JSON: TypeAlias = Union[str, bytes, bytearray]
Headers: TypeAlias = dict[str, str]
PYDANTIC = TypeVar("PYDANTIC", bound=BaseModel)


# Constants
DEFAULT_MESSAGE_EXPIRY: int = 60 * 60 * 24  # 1 days in seconds
DEFAULT_POLL_INTERVAL: float = 0.1
DEFAULT_TIMEOUT: float = 300  # 5 minutes in seconds


def validate_syftbox_url(url: Union[SyftBoxURL, str]) -> SyftBoxURL:
    if isinstance(url, str):
        return SyftBoxURL(url)
    if isinstance(url, SyftBoxURL):
        return url
    raise ValueError(f"Invalid type for url: {type(url)}. Expected str or SyftBoxURL.")


class SyftMethod(str, Enum):
    """HTTP methods supported by the Syft protocol."""

    GET = "GET"
    HEAD = "HEAD"
    POST = "POST"
    PUT = "PUT"
    PATCH = "PATCH"
    DELETE = "DELETE"


class SyftStatus(IntEnum):
    """Standard HTTP-like status codes for Syft responses."""

    SYFT_200_OK = 200
    SYFT_400_BAD_REQUEST = 400
    SYFT_403_FORBIDDEN = 403
    SYFT_404_NOT_FOUND = 404
    SYFT_419_EXPIRED = 419
    SYFT_500_SERVER_ERROR = 500

    @property
    def is_success(self) -> bool:
        """Check if the status code indicates success."""
        return 200 <= self.value < 300

    @property
    def is_error(self) -> bool:
        """Check if the status code indicates an error."""
        return self.value >= 400


class Base(BaseModel):
    """Base model with enhanced serialization capabilities."""

    model_config = ConfigDict(
        arbitrary_types_allowed=True,
        json_encoders={
            datetime: lambda dt: dt.isoformat(),
        },
        ser_json_bytes="base64",
        val_json_bytes="base64",
    )

    def dumps(self) -> str:
        """Serialize the model instance to JSON formatted str.

        Returns:
            JSON string representation of the model instance.

        Raises:
            pydantic.ValidationError: If the model contains invalid data.
            TypeError: If the model contains types that cannot be JSON serialized.
        """
        return self.model_dump_json()

    def dump(self, path: PathLike) -> None:
        """Serialize the model instance as JSON to a file.

        Args:
            path: The file path where the JSON data will be written.

        Raises:
            pydantic.ValidationError: If the model contains invalid data.
            TypeError: If the model contains types that cannot be JSON serialized.
            PermissionError: If lacking permission to write to the path.
            OSError: If there are I/O related errors.
            FileNotFoundError: If the parent directory doesn't exist.
        """
        to_path(path).write_text(self.dumps())

    @classmethod
    def loads(cls, data: JSON) -> Self:
        """Load a model instance from a JSON string or bytes.

        Args:
            data: JSON data to parse. Can be string or binary data.

        Returns:
            A new instance of the model class.

        Raises:
            pydantic.ValidationError: If JSON doesn't match the model's schema.
            ValueError: If the input is not valid JSON.
            TypeError: If input type is not str, bytes, or bytearray.
            UnicodeDecodeError: If binary input cannot be decoded as UTF-8.
        """
        return cls.model_validate_json(data)

    @classmethod
    def load(cls, path: PathLike) -> Self:
        """Load a model instance from a JSON file.

        Args:
            path: Path to the JSON file to read.

        Returns:
            A new instance of the model class.

        Raises:
            pydantic.ValidationError: If JSON doesn't match the model's schema.
            ValueError: If file content is not valid JSON.
            FileNotFoundError: If the file doesn't exist.
            PermissionError: If lacking permission to read the file.
            OSError: If there are I/O related errors.
            UnicodeDecodeError: If content cannot be decoded as UTF-8.
        """
        return cls.loads(to_path(path).read_text())


class SyftMessage(Base):
    """Base message class for Syft protocol communication."""

    VERSION: ClassVar[int] = 1

    id: UUID = Field(default_factory=uuid4)
    """Unique identifier of the message."""

    sender: str
    """The sender of the message."""

    url: SyftBoxURL
    """The URL of the message."""

    body: Optional[bytes] = None
    """The body of the message in bytes."""

    headers: Headers = Field(default_factory=dict)
    """Additional headers for the message."""

    created: datetime = Field(default_factory=lambda: datetime.now(timezone.utc))
    """Timestamp when the message was created."""

    expires: datetime = Field(
        default_factory=lambda: datetime.now(timezone.utc)
        + timedelta(seconds=DEFAULT_MESSAGE_EXPIRY)
    )
    """Timestamp when the message expires."""

    @property
    def age(self) -> float:
        """Return the age of the message in seconds."""
        return (datetime.now(timezone.utc) - self.created).total_seconds()

    @property
    def is_expired(self) -> bool:
        """Check if the message has expired."""
        return datetime.now(timezone.utc) > self.expires

    @field_validator("url", mode="before")
    @classmethod
    def validate_url(cls, value) -> SyftBoxURL:
        return validate_syftbox_url(value)

    def get_message_id(self) -> UUID:
        """Generate a deterministic UUID from the message contents."""
        return UUID(bytes=self.__msg_hash().digest()[:16], version=4)

    def get_message_hash(self) -> str:
        """Generate a hash of the message contents."""
        return self.__msg_hash().hexdigest()

    def __msg_hash(self):
        """Generate a hash of the message contents."""
        m = self.model_dump_json(include={"url", "method", "sender", "headers", "body"})
        return hashlib.sha256(m.encode())

    def text(self, encoding: str = "utf-8") -> str:
        """Decode the body as a string.

        Args:
            encoding: Character encoding to use for decoding bytes. Defaults to "utf-8".

        Returns:
            Decoded string representation of the body.

        Raises:
            UnicodeDecodeError: If bytes cannot be decoded with specified encoding
        """
        if not self.body:
            return ""
        return self.body.decode(encoding=encoding)

    def json(self, encoding: str = "utf-8", **kwargs) -> JSONValue:
        """Parse bytes body into JSON data.

        Args:
            encoding: Character encoding to use for decoding bytes. Defaults to "utf-8".

        Returns:
            Parsed JSON data as dict, list, or primitive value.

        Raises:
            json.JSONDecodeError: If body contains invalid JSON
            UnicodeDecodeError: If bytes cannot be decoded with specified encoding
        """
        return json.loads(self.text(encoding=encoding))

    def model(self, model_cls: Type[PYDANTIC]) -> PYDANTIC:
        """Parse JSON body into a Pydantic model instance.

        Args:
            model_cls: A Pydantic model class to parse the JSON into

        Returns:
            An instance of the provided model class

        Raises:
            ValidationError: If JSON data doesn't match model schema
        """

        return model_cls.model_validate_json(self.body)


class SyftError(Exception):
    """Base exception for Syft-related errors."""

    pass


class SyftTimeoutError(SyftError):
    """Raised when a request times out."""

    pass


class SyftRequest(SyftMessage):
    """Request message in the Syft protocol."""

    method: SyftMethod = SyftMethod.GET


class SyftResponse(SyftMessage):
    """Response message in the Syft protocol."""

    status_code: SyftStatus = SyftStatus.SYFT_200_OK

    @property
    def is_success(self) -> bool:
        """Check if the response indicates success."""
        return self.status_code.is_success

    def raise_for_status(self):
        if self.status_code.is_error:
            raise SyftError(
                f"Request failed with status code {self.status_code}. Reason: {self.body}"
            )

    @classmethod
    def system_response(cls, status_code: SyftStatus, message: str) -> Self:
        return cls(
            status_code=status_code,
            body=message.encode(),
            url=SyftBoxURL("syft://system@syftbox.localhost"),
            sender="system@syftbox.localhost",
        )


class SyftFuture(Base):
    """Represents an asynchronous Syft RPC operation on a file system transport.

    Attributes:
        id: Identifier of the corresponding request and response.
        path: Path where request and response files are stored.
        expires: Timestamp when the request expires.
    """

    id: UUID
    """Identifier of the corresponding request and response."""

    path: Path
    """Path where request and response files are stored"""

    expires: datetime
    """Timestamp when the request expires"""

    _request: Optional[SyftRequest] = PrivateAttr()

    def __init__(self, **data):
        super().__init__(**data)
        self._request = data.get("request")
        if not self._request:
            self._request = SyftRequest.load(self.request_path)

    @property
    def request_path(self) -> Path:
        """Path to the request file."""
        return to_path(self.path) / f"{self.id}.request"

    @property
    def response_path(self) -> Path:
        """Path to the response file."""
        return to_path(self.path) / f"{self.id}.response"

    @property
    def rejected_path(self) -> Path:
        """Path to the rejected request marker file."""
        return self.request_path.with_suffix(f".syftrejected{self.request_path.suffix}")

    @property
    def is_rejected(self) -> bool:
        """Check if the request has been rejected."""
        return self.rejected_path.exists()

    @property
    def is_expired(self) -> bool:
        """Check if the future has expired."""
        return datetime.now(timezone.utc) > self.expires

    @property
    def request(self) -> SyftRequest:
        """Get the underlying request object."""

        if not self._request:
            self._request = SyftRequest.load(self.request_path)
        return self._request

    def wait(
        self,
        timeout: float = DEFAULT_TIMEOUT,
        poll_interval: float = DEFAULT_POLL_INTERVAL,
    ) -> SyftResponse:
        """Wait for the future to complete and return the Response.

        Args:
            timeout: Maximum time to wait in seconds. None means wait until the request expires.
            poll_interval: Time in seconds between polling attempts.

        Returns:
            The response object.

        Raises:
            SyftTimeoutError: If timeout is reached before receiving a response.
            ValueError: If timeout or poll_interval is negative.
        """
        if timeout is not None and timeout <= 0:
            raise ValueError("Timeout must be greater than 0")
        if poll_interval <= 0:
            raise ValueError("Poll interval must be greater than 0")

        deadline = time.monotonic() + (timeout or float("inf"))

        while time.monotonic() < deadline:
            try:
                response = self.resolve()
                if response is not None:
                    return response
                time.sleep(poll_interval)
            except Exception as e:
                logger.error(f"Error while resolving future: {str(e)}")
                raise

        raise SyftTimeoutError(
            f"Timeout reached after waiting {timeout} seconds for response"
        )

    def resolve(self) -> Optional[SyftResponse]:
        """Attempt to resolve the future to a response.

        Returns:
            The response if available, None if still pending.
        """

        # Check for rejection first
        if self.is_rejected:
            self.request_path.unlink(missing_ok=True)
            self.rejected_path.unlink(missing_ok=True)
            return SyftResponse.system_response(
                status_code=SyftStatus.SYFT_403_FORBIDDEN,
                message="Request was rejected by the SyftBox cache server due to permissions issue",
            )

        # Check for existing response
        if self.response_path.exists():
            return self._handle_existing_response()

        # If both request and response are missing, the request has expired
        # and they got cleaned up by the server.
        if not self.request_path.exists():
            return SyftResponse.system_response(
                status_code=SyftStatus.SYFT_404_NOT_FOUND,
                message=f"Request with {self.id} not found",
            )

        # Check for expired request
        request = SyftRequest.load(self.request_path)
        if request.is_expired:
            self.request_path.unlink(missing_ok=True)
            self.response_path.unlink(missing_ok=True)
            return SyftResponse.system_response(
                status_code=SyftStatus.SYFT_419_EXPIRED,
                message=f"Request with {self.id} expired on {request.expires}",
            )

        # No response yet
        return None

    def _handle_existing_response(self) -> SyftResponse:
        """Process an existing response file.

        Returns:
            The loaded response object.

        Note:
            If the response file exists but is invalid or expired,
            returns an appropriate error response instead of raising an exception.
        """
        try:
            response = SyftResponse.load(self.response_path)
            # preserve results, but change status code to 419
            if response.is_expired:
                response.status_code = SyftStatus.SYFT_419_EXPIRED
            return response
        except (PydanticValidationError, ValueError, UnicodeDecodeError) as e:
            logger.error(f"Error loading response: {str(e)}")
            return SyftResponse.system_response(
                status_code=SyftStatus.SYFT_500_SERVER_ERROR,
                message=f"Error loading response: {str(e)}",
            )
        finally:
            self.request_path.unlink(missing_ok=True)
            self.response_path.unlink(missing_ok=True)

    def __hash__(self):
        return hash(self.id)

    def __eq__(self, other):
        if not isinstance(other, SyftFuture):
            return False
        return self.id == other.id


class SyftBulkFuture(Base):
    futures: List[SyftFuture]
    responses: List[SyftResponse] = []

    def resolve(self) -> None:
        """Resolve all futures and store the responses."""
        for future in self.pending:
            if response := future.resolve():
                self.responses.append(response)

    def gather_completed(
        self,
        timeout: float = DEFAULT_TIMEOUT,
        poll_interval: float = DEFAULT_POLL_INTERVAL,
    ) -> List[SyftResponse]:
        """Wait for all futures to complete and return a list of responses.

        Returns a list of responses in the order of the futures list. If a future
        times out, it will be omitted from the list. If the timeout is reached before
        all futures complete, the function will return the responses received so far.

        Args:
            timeout: Maximum time to wait in seconds.
            poll_interval: Time in seconds between polling attempts.
        Returns:
            A list of response objects.
        Raises:
            ValueError: If timeout or poll_interval is negative.
        """
        if timeout is not None and timeout <= 0:
            raise ValueError("Timeout must be greater than 0")
        if poll_interval <= 0:
            raise ValueError("Poll interval must be greater than 0")

        deadline = time.monotonic() + (timeout or float("inf"))

        while time.monotonic() < deadline:
            self.resolve()
            if not self.pending:
                logger.debug("All futures have resolved")
                break
            time.sleep(poll_interval)

        return self.responses

    @property
    def id(self) -> UUID:
        """Generate a deterministic UUID from all future IDs.

        Returns:
            A single UUID derived from hashing all future IDs.
        """
        # Combine all UUIDs and hash them
        combined = ",".join(str(f.id) for f in self.futures)
        hash_bytes = hashlib.sha256(combined.encode()).digest()[:16]
        # Use first 16 bytes of hash to create a new UUID
        return UUID(bytes=hash_bytes, version=4)

    @property
<<<<<<< HEAD
    def pending(self) -> list[SyftFuture]:
        """Return a list of futures that have not yet resolved."""
        completed = {r.id for r in self.responses}
        return [f for f in self.futures if f.id not in completed]

    @property
    def failures(self) -> list[SyftResponse]:
=======
    def failures(self) -> List[SyftResponse]:
>>>>>>> c0ef8b30
        """Return a list of failed responses."""
        return [r for r in self.responses if not r.is_success]

    @property
    def successes(self) -> List[SyftResponse]:
        """Return a list of successful responses."""
        return [r for r in self.responses if r.is_success]

    @property
    def all_failed(self) -> bool:
        """Check if all futures have failed."""
        return len(self.failures) == len(self.futures)<|MERGE_RESOLUTION|>--- conflicted
+++ resolved
@@ -540,17 +540,13 @@
         return UUID(bytes=hash_bytes, version=4)
 
     @property
-<<<<<<< HEAD
-    def pending(self) -> list[SyftFuture]:
+    def pending(self) -> List[SyftFuture]:
         """Return a list of futures that have not yet resolved."""
         completed = {r.id for r in self.responses}
         return [f for f in self.futures if f.id not in completed]
 
     @property
-    def failures(self) -> list[SyftResponse]:
-=======
     def failures(self) -> List[SyftResponse]:
->>>>>>> c0ef8b30
         """Return a list of failed responses."""
         return [r for r in self.responses if not r.is_success]
 
