[project]
name = "syft-extras"
version = "0.1.0"
description = "Add your description here"
readme = "README.md"
requires-python = ">=3.9"
dependencies = [
    "syft-core",
    "syft-event",
    "syft-rpc",
    "syft-proxy",
    "syft-http-bridge",
]

[build-system]
requires = ["hatchling"]
build-backend = "hatchling.build"

[tool.uv.sources]
syft-core = { workspace = true }
syft-event = { workspace = true }
syft-rpc = { workspace = true }
syft-proxy = { workspace = true }
syft-http-bridge = { workspace = true }

[tool.uv.workspace]
members = ["packages/*"]

[tool.ruff]
exclude = [".archive"]

[tool.ruff.lint]
extend-select = ["I"]

[tool.ruff.lint.per-file-ignores]
<<<<<<< HEAD
"**/__init__.py" = ["F401"]

[dependency-groups]
dev = ["pytest>=8.3.4", "ruff>=0.9.3"]
=======
"**/__init__.py" = ["F401"]
>>>>>>> 3c3f2016
<|MERGE_RESOLUTION|>--- conflicted
+++ resolved
@@ -33,11 +33,7 @@
 extend-select = ["I"]
 
 [tool.ruff.lint.per-file-ignores]
-<<<<<<< HEAD
 "**/__init__.py" = ["F401"]
 
 [dependency-groups]
-dev = ["pytest>=8.3.4", "ruff>=0.9.3"]
-=======
-"**/__init__.py" = ["F401"]
->>>>>>> 3c3f2016
+dev = ["pytest>=8.3.4"]