from datetime import datetime, timedelta, timezone

from syft_core.client_shim import Client
from syft_core.url import SyftBoxURL

from syft_rpc.protocol import (
    SyftError,
    SyftFuture,
    SyftMethod,
    SyftRequest,
    SyftResponse,
    SyftStatus,
)


def send(
    client: Client,
    method: SyftMethod | str,
    url: SyftBoxURL | str,
    headers: dict[str, str] | None = None,
    body: str | bytes | None = None,
    expiry_secs: int = 10,
) -> SyftFuture:
    """Send an asynchronous request to a Syft Box endpoint and return a future for tracking the response.

    This function creates a SyftRequest, writes it to the local filesystem under the client's workspace,
    and returns a SyftFuture object that can be used to track and retrieve the response.

    Args:
        client: A Syft Client instance used to send the request.
        method: The HTTP method to use. Can be a SyftMethod enum or a string
            (e.g., 'GET', 'POST').
        url: The destination URL. Can be a SyftBoxURL instance or a string in the
            format 'syft://user@domain.com/path'.
        headers: Optional dictionary of HTTP headers to include with the request.
            Defaults to None.
        body: Optional request body. Can be either a string (will be encoded to bytes)
            or raw bytes. Defaults to None.
        expiry_secs: Number of seconds until the request expires. After this time,
            the request will not be processed. Defaults to 10 seconds.

    Returns:
        SyftFuture: A future object that can be used to track and retrieve the response.

    Example:
        >>> client = Client.load()
        >>> future = send(
        ...     client=client,
        ...     method="GET",
        ...     url="syft://data@domain.com/dataset1",
        ...     expiry_secs=30
        ... )
        >>> response = future.result()  # Wait for response
    """
    syft_request = SyftRequest(
        sender=client.email,
        method=method.upper() if isinstance(method, str) else method,
        url=url if isinstance(url, SyftBoxURL) else SyftBoxURL(url),
        headers=headers or {},
        body=body.encode() if isinstance(body, str) else body,
        expires=datetime.now(timezone.utc) + timedelta(seconds=expiry_secs),
    )

    local_path = syft_request.url.to_local_path(client.workspace.datasites)
    file_path = local_path / f"{syft_request.ulid}.request"
<<<<<<< HEAD
    local_path.mkdir(parents=True, exist_ok=True)
    output = syft_request.dump(file_path)
    # file_path.write_text(str(output))
=======
    try:
        local_path.mkdir(parents=True, exist_ok=True)
        syft_request.dump(file_path)
    except Exception as e:
        raise SyftError(f"Failed to write request to {file_path}: {e}")
>>>>>>> 77362479

    future = SyftFuture(ulid=syft_request.ulid, url=syft_request.url)
    return future


def reply_to(
    request: SyftRequest,
    client: Client,
    body: str | bytes | None = None,
    headers: dict[str, str] | None = None,
    status_code: SyftStatus = SyftStatus.SYFT_200_OK,
    expiry_secs: int = 10,
) -> SyftResponse:
    """Create and store a response to a Syft request.

    This function creates a SyftResponse object corresponding to a given SyftRequest,
    writes it to the local filesystem in the client's workspace, and returns the response object.

    Args:
        request: The original SyftRequest to respond to.
        client: A Syft Client instance used to send the response.
        body: Optional response body. Can be either a string (will be encoded to bytes)
            or raw bytes. Defaults to None.
        headers: Optional dictionary of HTTP headers to include with the response.
            Defaults to None.
        status_code: HTTP status code for the response. Should be a SyftStatus enum value.
            Defaults to SyftStatus.SYFT_200_OK.
        expiry_secs: Number of seconds until the response expires. After this time,
            the response will be considered stale. Defaults to 10 seconds.

    Returns:
        SyftResponse: The created response object containing all response details.

    Example:
        >>> client = Client(email="service@domain.com")
        >>> # Assuming we have a request
        >>> response = reply_to(
        ...     request=incoming_request,
        ...     client=client,
        ...     body="Request processed successfully",
        ...     status_code=SyftStatus.SYFT_200_OK
        ... )
    """
    response = SyftResponse(
        ulid=request.ulid,
        sender=client.email,
        method=request.method,
        url=request.url,
        headers=headers or {},
        body=body.encode() if isinstance(body, str) else body,
        expires=datetime.now(timezone.utc) + timedelta(seconds=expiry_secs),
        status_code=status_code,
    )

    local_path = response.url.to_local_path(client.workspace.datasites)
    file_path = local_path / f"{response.ulid}.response"
    local_path.mkdir(parents=True, exist_ok=True)
    response.dump(file_path)

    return response


if __name__ == "__main__":
    client = Client.load()
    future = send(
        client=client,
        method="get",
        url="syft://tauquir@openmined.org/public/rpc/",
        body="ping",
    )
    print(future)<|MERGE_RESOLUTION|>--- conflicted
+++ resolved
@@ -63,17 +63,11 @@
 
     local_path = syft_request.url.to_local_path(client.workspace.datasites)
     file_path = local_path / f"{syft_request.ulid}.request"
-<<<<<<< HEAD
-    local_path.mkdir(parents=True, exist_ok=True)
-    output = syft_request.dump(file_path)
-    # file_path.write_text(str(output))
-=======
     try:
         local_path.mkdir(parents=True, exist_ok=True)
         syft_request.dump(file_path)
     except Exception as e:
         raise SyftError(f"Failed to write request to {file_path}: {e}")
->>>>>>> 77362479
 
     future = SyftFuture(ulid=syft_request.ulid, url=syft_request.url)
     return future
